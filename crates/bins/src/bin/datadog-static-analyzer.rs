use cli::config_file::read_config_file;
use cli::datadog_utils::{get_all_default_rulesets, get_rules_from_rulesets};
use cli::file_utils::{
    are_subdirectories_safe, filter_files_by_size, filter_files_for_language, get_files,
    read_files_from_gitignore,
};
use cli::model::config_file::ConfigFile;
use cli::rule_utils::{get_languages_for_rules, get_rulesets_from_file};
use itertools::Itertools;
use kernel::analysis::analyze::analyze;
use kernel::constants::{CARGO_VERSION, VERSION};
use kernel::model::analysis::{AnalysisOptions, ERROR_RULE_TIMEOUT};
use kernel::model::common::OutputFormat;
use kernel::model::rule::{Rule, RuleInternal, RuleResult};

use anyhow::{Context, Result};
use cli::constants::DEFAULT_MAX_FILE_SIZE_KB;
use cli::csv;
use cli::model::cli_configuration::CliConfiguration;
use cli::sarif::sarif_utils::generate_sarif_report;
use cli::violations_table;
use getopts::Options;
use indicatif::ProgressBar;
use rayon::prelude::*;
use std::collections::HashMap;
use std::io::prelude::*;
use std::process::exit;
use std::time::SystemTime;
use std::{env, fs};

fn print_usage(program: &str, opts: Options) {
    let brief = format!("Usage: {} FILE [options]", program);
    print!("{}", opts.usage(&brief));
}

fn print_configuration(configuration: &CliConfiguration) {
    let configuration_method = if configuration.use_configuration_file {
        "config file (static-analysis.datadog.[yml|yaml])"
    } else {
        "rule file"
    };

    let output_format_str = match configuration.output_format {
        OutputFormat::Csv => "csv",
        OutputFormat::Sarif => "sarif",
        OutputFormat::Json => "json",
    };

    let languages = get_languages_for_rules(&configuration.rules);
    let languages_string: Vec<String> = languages.iter().map(|l| l.to_string()).collect();
    let ignore_paths_str = if configuration.ignore_paths.is_empty() {
        "no ignore path".to_string()
    } else {
        configuration.ignore_paths.join(",")
    };

    println!("Configuration");
    println!("=============");
    println!("version             : {}", CARGO_VERSION);
    println!("revision            : {}", VERSION);
    println!("config method       : {}", configuration_method);
    println!("cores available     : {}", num_cpus::get());
    println!("cores used          : {}", configuration.num_cpus);
    println!("#rules loaded       : {}", configuration.rules.len());
    println!("source directory    : {}", configuration.source_directory);
    println!(
        "subdirectories      : {}",
        configuration.source_subdirectories.clone().join(",")
    );
    println!("output file         : {}", configuration.output_file);
    println!("output format       : {}", output_format_str);
    println!("ignore paths        : {}", ignore_paths_str);
    println!("ignore gitignore    : {}", configuration.ignore_gitignore);
    println!(
        "use config file     : {}",
        configuration.use_configuration_file
    );
    println!("use debug           : {}", configuration.use_debug);
    println!("use staging         : {}", configuration.use_staging);
    println!("rules languages     : {}", languages_string.join(","));
    println!(
        "max file size       : {} kb",
        configuration.max_file_size_kb
    );
}

fn main() -> Result<()> {
    let args: Vec<String> = env::args().collect();
    let program = args[0].clone();
    let mut opts = Options::new();
    #[allow(unused_assignments)]
    let mut use_configuration_file = false;
    let mut ignore_gitignore = false;
    let mut max_file_size_kb = DEFAULT_MAX_FILE_SIZE_KB;

    opts.optopt(
        "i",
        "directory",
        "directory to scan (valid existing directory)",
        "/path/to/code/to/analyze",
    );
    opts.optmulti(
        "u",
        "subdirectory",
        "subdirectory to scan within the repository",
        "sub/directory",
    );
    opts.optopt(
        "r",
        "rules",
        "rules to use (json file)",
        "/path/to/rules.json",
    );
    opts.optopt("d", "debug", "use debug mode", "yes/no");
    opts.optopt("f", "format", "format of the output file", "json/sarif/csv");
    opts.optopt("o", "output", "output file name", "output.json");
    opts.optflag(
        "",
        "print-violations",
        "print a list with all the violations that were found",
    );
    opts.optopt(
        "c",
        "cpus",
        format!("allow N CPUs at once; if unspecified, defaults to the number of logical cores on the platform or {}, whichever is less", DEFAULT_MAX_CPUS).as_str(),
        "--cpus 5",
    );
    opts.optmulti(
        "p",
        "ignore-path",
        "path to ignore - the value is a glob",
        "**/test*.py (multiple values possible)",
    );
    opts.optflag("h", "help", "print this help");
    opts.optflag("v", "version", "shows the tool version");
    opts.optflag(
        "b",
        "bypass-checksum",
        "bypass checksum verification for the rules",
    );
    opts.optflag(
        "x",
        "performance-statistics",
        "enable performance statistics",
    );
    opts.optflag("s", "staging", "use staging");
    opts.optflag(
        "g",
        "add-git-info",
        "add Git information to the SARIF report",
    );

    let matches = match opts.parse(&args[1..]) {
        Ok(m) => m,
        Err(f) => {
            panic!("error when parsing arguments: {}", f)
        }
    };

    if matches.opt_present("v") {
        println!("Version: {}, revision: {}", CARGO_VERSION, VERSION);
        exit(1);
    }

    if matches.opt_present("h") {
        print_usage(&program, opts);
        exit(1);
    }

    if !matches.opt_present("o") {
        eprintln!("output file not specified");
        print_usage(&program, opts);
        exit(1);
    }

    let should_verify_checksum = !matches.opt_present("b");
    let use_staging = matches.opt_present("s");
    let add_git_info = matches.opt_present("g");
    let enable_performance_statistics = matches.opt_present("x");
    let print_violations = matches.opt_present("print-violations");

    let output_format = match matches.opt_str("f") {
        Some(f) => match f.as_str() {
            "csv" => OutputFormat::Csv,
            "sarif" => OutputFormat::Sarif,
            _ => OutputFormat::Json,
        },
        None => OutputFormat::Json,
    };

    let use_debug = *matches
        .opt_str("d")
        .map(|value| value == "yes")
        .get_or_insert(env::var_os("DD_SA_DEBUG").is_some());
    let output_file = matches
        .opt_str("o")
        .context("output file must be specified")?;

    // Show the ignore paths
    let mut ignore_paths: Vec<String> = Vec::new();
    let ignore_paths_from_options = matches.opt_strs("p");
    let directory_to_analyze_option = matches.opt_str("i");
    let subdirectories_to_analyze = matches.opt_strs("u");

    let rules_file = matches.opt_str("r");

    if directory_to_analyze_option.is_none() {
        eprintln!("no directory passed, specify a directory with option -i");
        print_usage(&program, opts);
        exit(1)
    }

    let directory_to_analyze = directory_to_analyze_option.unwrap();
    let directory_path = std::path::Path::new(&directory_to_analyze);

    if !directory_path.is_dir() {
        eprintln!("directory to analyze is not correct");
        exit(1)
    }

    if !are_subdirectories_safe(directory_path, &subdirectories_to_analyze) {
        eprintln!("sub-directories are not safe and point outside of the repository");
        exit(1)
    }

    let configuration_file: Option<ConfigFile> =
        read_config_file(directory_to_analyze.as_str()).unwrap();
    let mut rules: Vec<Rule> = Vec::new();

    // if there is a configuration file, we load the rules from it. But it means
    // we cannot have the rule parameter given.
    if let Some(conf) = configuration_file {
        use_configuration_file = true;
        ignore_gitignore = conf.ignore_gitignore.unwrap_or(false);
        if rules_file.is_some() {
            eprintln!("a rule file cannot be specified when a configuration file is present.");
            exit(1);
        }

        let rules_from_api = get_rules_from_rulesets(&conf.rulesets, use_staging);
        rules.extend(rules_from_api.context("error when reading rules from API")?);

        // copy the ignore paths from the configuration file
        if let Some(v) = conf.ignore_paths {
            ignore_paths.extend(v);
        }

        // Get the max file size from the configuration or default to the default constant.
        max_file_size_kb = conf.max_file_size_kb.unwrap_or(DEFAULT_MAX_FILE_SIZE_KB)
    } else {
        use_configuration_file = false;
        // if there is no config file, we take the default rules from our APIs.
        if rules_file.is_none() {
            println!("WARNING: no configuration file detected, getting the default rules from the Datadog API");
            println!("Check the following resources to configure your rules:");
            println!(
                " - Datadog documentation: https://docs.datadoghq.com/code_analysis/static_analysis"
            );
            println!(" - Static analyzer repository on GitHub: https://github.com/DataDog/datadog-static-analyzer");
            let rulesets_from_api =
                get_all_default_rulesets(use_staging).expect("cannot get default rules");

            rules.extend(rulesets_from_api.into_iter().flat_map(|v| v.rules.clone()));
        } else {
            let rulesets_from_file = get_rulesets_from_file(rules_file.clone().unwrap().as_str());
            rules.extend(
                rulesets_from_file
                    .context("cannot read ruleset from file")?
                    .into_iter()
                    .flat_map(|v| v.rules),
            );
        }
    }

    // add ignore path from the options
    ignore_paths.extend(ignore_paths_from_options);

    // ignore all directories that are in gitignore
    if !ignore_gitignore {
        let paths_from_gitignore = read_files_from_gitignore(directory_to_analyze.as_str());
        ignore_paths.extend(paths_from_gitignore.expect("error when reading gitignore file"));
    }

    let languages = get_languages_for_rules(&rules);

    let files_to_analyze = get_files(
        directory_to_analyze.as_str(),
        subdirectories_to_analyze.clone(),
        &ignore_paths,
    )
    .expect("unable to get the list of files to analyze");

    let num_cores_requested = matches
        .opt_str("c")
        .map(|val| {
            val.parse::<usize>()
                .context("unable to parse `cpus` flag as integer")
        })
        .transpose()?;
    // Select the number of cores to use based on the user's CLI arg (or lack of one)
    let num_cpus = choose_cpu_count(num_cores_requested);

    // build the configuration object that contains how the CLI should behave.
    let configuration = CliConfiguration {
        use_debug,
        use_configuration_file,
        ignore_gitignore,
        source_directory: directory_to_analyze.clone(),
        source_subdirectories: subdirectories_to_analyze.clone(),
        ignore_paths,
        rules_file,
        output_format,
        num_cpus,
        rules,
        output_file,
        max_file_size_kb,
        use_staging,
    };

    print_configuration(&configuration);

    let mut all_rule_results = vec![];

    let analysis_options = AnalysisOptions {
        log_output: true,
        use_debug,
    };

    // verify rule checksum
    if should_verify_checksum {
        if configuration.use_debug {
            print!("Checking rule checksum ... ");
        }
        for r in &configuration.rules {
            if !r.verify_checksum() {
                panic!("Checksum invalid for rule {}", r.name);
            }
        }
        if configuration.use_debug {
            println!("done!");
        }
    } else {
        println!("Skipping checksum verification");
    }

    // we always keep one thread free and some room for the management threads that monitor
    // the rule execution.
    let ideal_threads = ((configuration.num_cpus as f32 - 1.0) * 0.90) as usize;
    let num_threads = if ideal_threads == 0 { 1 } else { ideal_threads };

    rayon::ThreadPoolBuilder::new()
        .num_threads(num_threads)
        .build_global()?;

    let mut total_files_analyzed: usize = 0;
    let start_timestamp = SystemTime::now()
        .duration_since(SystemTime::UNIX_EPOCH)
        .unwrap()
        .as_secs();

    let files_filtered_by_size = filter_files_by_size(&files_to_analyze, &configuration);

    for language in &languages {
<<<<<<< HEAD
        let files_for_language = filter_files_for_language(&files_to_analyze, language);
        if files_for_language.is_empty() {
            continue;
        }
=======
        let files_for_language = filter_files_for_language(&files_filtered_by_size, language);

        println!(
            "Analyzing {} {:?} files",
            files_for_language.len(),
            language
        );

>>>>>>> 2290daab
        // we only use the progress bar when the debug mode is not active, otherwise, it puts
        // too much information on the screen.
        let progress_bar = if !configuration.use_debug {
            Some(ProgressBar::new(files_for_language.len() as u64))
        } else {
            None
        };
        total_files_analyzed += files_for_language.len();

        let rules_for_language: Vec<RuleInternal> = configuration
            .rules
            .iter()
            .filter(|r| r.language == *language)
            .map(|r| {
                r.to_rule_internal()
                    .context("cannot convert to rule internal")
            })
            .collect::<Result<Vec<_>>>()?;

        println!(
            "Analyzing {} {:?} files using {} rules",
            files_for_language.len(),
            language,
            rules_for_language.len()
        );

        if use_debug {
            println!(
                "Analyzing {}, {} files detected",
                language,
                files_for_language.len()
            )
        }

        // take the relative path for the analysis
        let rule_results: Vec<RuleResult> = files_for_language
            .into_par_iter()
            .flat_map(|path| match fs::read_to_string(&path) {
                Ok(file_content) => {
                    let res = analyze(
                        language,
                        &rules_for_language,
                        path.strip_prefix(directory_path)
                            .unwrap()
                            .to_str()
                            .expect("path contains non-Unicode characters"),
                        &file_content,
                        &analysis_options,
                    );

                    if let Some(pb) = &progress_bar {
                        pb.inc(1);
                    }

                    res
                }
                Err(_) => {
                    eprintln!("error when getting content of path {}", &path.display());
                    vec![]
                }
            })
            .collect();
        all_rule_results.append(rule_results.clone().as_mut());

        if let Some(pb) = &progress_bar {
            pb.finish();
        }
    }

    let end_timestamp = SystemTime::now()
        .duration_since(SystemTime::UNIX_EPOCH)
        .unwrap()
        .as_secs();

    let nb_violations: u32 = all_rule_results
        .iter()
        .map(|x| x.violations.len() as u32)
        .sum();

    println!(
        "Found {} violations in {} files using {} rules within {} secs",
        nb_violations,
        total_files_analyzed,
        configuration.rules.len(),
        end_timestamp - start_timestamp
    );

    // If the performance statistics are enabled, we show the total execution time per rule
    // and the rule that timed-out.
    if enable_performance_statistics {
        let mut rules_execution_time_ms: HashMap<String, u128> = HashMap::new();

        // first, get the rule execution time
        for rule_result in &all_rule_results {
            let current_value = rules_execution_time_ms
                .get(&rule_result.rule_name)
                .unwrap_or(&0u128);
            let new_value = current_value + rule_result.execution_time_ms;
            rules_execution_time_ms.insert(rule_result.rule_name.clone(), new_value);
        }

        println!("Rule execution time");
        println!("-------------------");
        // Show execution time, in sorted order
        for v in rules_execution_time_ms
            .iter()
            .sorted_by(|a, b| Ord::cmp(b.1, a.1))
            .as_slice()
        {
            println!("rule {:?} execution time {:?} ms", v.0, v.1);
        }

        // show the rules that timed out
        println!("Rule timed out");
        println!("--------------");
        let rules_timed_out: Vec<RuleResult> = all_rule_results
            .clone()
            .into_iter()
            .filter(|r| r.errors.contains(&ERROR_RULE_TIMEOUT.to_string()))
            .collect();
        if rules_timed_out.is_empty() {
            println!("No rule timed out");
        }
        for v in rules_timed_out {
            println!("Rule {} timed out on file {}", v.rule_name, v.filename);
        }
    }

    if print_violations && nb_violations > 0 {
        violations_table::print_violations_table(&all_rule_results);
    }

    let value = match configuration.output_format {
        OutputFormat::Csv => csv::generate_csv_results(&all_rule_results),
        OutputFormat::Json => {
            serde_json::to_string(&all_rule_results).expect("error when getting the JSON report")
        }
        OutputFormat::Sarif => match generate_sarif_report(
            &configuration.rules,
            &all_rule_results,
            &directory_to_analyze,
            add_git_info,
            configuration.use_debug,
            configuration.generate_diff_aware_digest(),
        ) {
            Ok(report) => {
                serde_json::to_string(&report).expect("error when getting the SARIF report")
            }
            Err(_) => {
                panic!("Error when generating the sarif report");
            }
        },
    };

    // write the reports
    let mut file = fs::File::create(configuration.output_file).context("cannot create file")?;
    file.write_all(value.as_bytes())
        .context("error when writing results")?;
    Ok(())
}

const DEFAULT_MAX_CPUS: usize = 8;

/// Returns the user's requested core count, clamped to the number of logical cores on the system.
/// If unspecified, up to [DEFAULT_MAX_CPUS] CPUs will be used.
fn choose_cpu_count(user_input: Option<usize>) -> usize {
    let logical_cores = num_cpus::get();
    let cores = user_input.unwrap_or(DEFAULT_MAX_CPUS);
    usize::min(logical_cores, cores)
}<|MERGE_RESOLUTION|>--- conflicted
+++ resolved
@@ -361,13 +361,12 @@
     let files_filtered_by_size = filter_files_by_size(&files_to_analyze, &configuration);
 
     for language in &languages {
-<<<<<<< HEAD
-        let files_for_language = filter_files_for_language(&files_to_analyze, language);
+
+        let files_for_language = filter_files_for_language(&files_filtered_by_size, language);
+
         if files_for_language.is_empty() {
             continue;
         }
-=======
-        let files_for_language = filter_files_for_language(&files_filtered_by_size, language);
 
         println!(
             "Analyzing {} {:?} files",
@@ -375,7 +374,6 @@
             language
         );
 
->>>>>>> 2290daab
         // we only use the progress bar when the debug mode is not active, otherwise, it puts
         // too much information on the screen.
         let progress_bar = if !configuration.use_debug {
