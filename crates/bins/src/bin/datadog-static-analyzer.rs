--- conflicted
+++ resolved
@@ -113,21 +113,17 @@
     opts.optopt("d", "debug", "use debug mode", "yes/no");
     opts.optopt("f", "format", "format of the output file", "json/sarif/csv");
     opts.optopt("o", "output", "output file name", "output.json");
-<<<<<<< HEAD
     opts.optflag(
         "",
         "print-violations",
         "print a list with all the violations that were found",
     );
-    opts.optopt("c", "cpus", "set the number of CPU, use to parallelize (default is the number of cores on the platform)", "--cpus 5");
-=======
     opts.optopt(
         "c",
         "cpus",
         format!("allow N CPUs at once; if unspecified, defaults to the number of logical cores on the platform or {}, whichever is less", DEFAULT_MAX_CPUS).as_str(),
         "--cpus 5",
     );
->>>>>>> bf606b23
     opts.optmulti(
         "p",
         "ignore-path",
