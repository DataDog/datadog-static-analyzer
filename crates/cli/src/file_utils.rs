use std::collections::HashSet;
use std::fs;
use std::fs::read_to_string;
use std::path::{Path, PathBuf};

use anyhow::Result;
use sha2::{Digest, Sha256};
use walkdir::WalkDir;

use crate::model::cli_configuration::CliConfiguration;
use crate::model::datadog_api::DiffAwareData;
use kernel::model::common::Language;
use kernel::model::config_file::PathConfig;
use kernel::model::violation::Violation;

static FILE_EXTENSIONS_PER_LANGUAGE_LIST: &[(Language, &[&str])] = &[
    (Language::Csharp, &["cs"]),
    (Language::Dockerfile, &["docker", "dockerfile"]),
    (Language::Elixir, &["ex", "exs"]),
    (Language::Go, &["go"]),
    (Language::Java, &["java"]),
    (Language::JavaScript, &["js", "jsx", "mjs", "cjs"]),
    (Language::Kotlin, &["kt", "kts"]),
    (Language::Python, &["py", "py3"]),
    (Language::Ruby, &["rb"]),
    (Language::Rust, &["rs"]),
    (Language::Swift, &["swift"]),
    (Language::Terraform, &["tf"]),
    (Language::TypeScript, &["ts", "tsx", "mts", "cts"]),
    (Language::Yaml, &["yml", "yaml"]),
    (Language::Starlark, &["bzl"]),
    (Language::Bash, &["sh", "bash"]),
    (Language::PHP, &["php"]),
    (Language::Markdown, &["md"]),
    (Language::Apex, &["cls"]),
    (Language::R, &["r"]),
    (Language::SQL, &["sql"]),
];

static FILE_EXACT_MATCH_PER_LANGUAGE_LIST: &[(Language, &[&str])] = &[
    (Language::Dockerfile, &["Dockerfile"]),
    (Language::Starlark, &["BUILD", "BUILD.bazel"]),
];

static FILE_PREFIX_PER_LANGUAGE_LIST: &[(Language, &[&str])] =
    &[(Language::Dockerfile, &["Dockerfile"])];

// get all extensions for a language.
fn get_extensions_for_language(language: &Language) -> Option<Vec<String>> {
    for fe in FILE_EXTENSIONS_PER_LANGUAGE_LIST {
        if fe.0 == *language {
            let extensions = fe.1.to_vec();
            return Some(extensions.iter().map(|x| x.to_string()).collect());
        }
    }
    None
}

// if a langauge only match a file for an exact match, return it
fn get_exact_filename_for_language(language: &Language) -> Option<Vec<String>> {
    for fe in FILE_EXACT_MATCH_PER_LANGUAGE_LIST {
        if fe.0 == *language {
            let extensions = fe.1.to_vec();
            return Some(extensions.iter().map(|x| x.to_string()).collect());
        }
    }
    None
}

// get the prefix for a file that needs to be analyzed for a language
fn get_prefix_for_language(language: &Language) -> Option<Vec<String>> {
    for fe in FILE_PREFIX_PER_LANGUAGE_LIST {
        if fe.0 == *language {
            let extensions = fe.1.to_vec();
            return Some(extensions.iter().map(|x| x.to_string()).collect());
        }
    }
    None
}

<<<<<<< HEAD
/// Find the language for a given file.
pub fn get_language_for_file(path: &Path) -> Option<Language> {
    // match for extensions (myfile.c, myfile.php, etc).
    for (language, extensions) in FILE_EXTENSIONS_PER_LANGUAGE_LIST {
        let extensions_string = extensions
            .to_vec()
            .iter()
            .map(|x| x.to_string())
            .collect::<Vec<String>>();
        if match_extension(path, extensions_string.as_slice()) {
            return Some(*language);
        }
    }

    // match for exact match (e.g. BUILD.bazel, Dockerfile, etc)
    for (language, filenames) in FILE_EXACT_MATCH_PER_LANGUAGE_LIST {
        let filename_strings = filenames
            .to_vec()
            .iter()
            .map(|x| x.to_string())
            .collect::<Vec<String>>();
        if match_exact_filename(path, filename_strings.as_slice()) {
            return Some(*language);
        }
    }

    // match for prefix (e.g. Dockerfile.something)
    for (language, prefixes) in FILE_PREFIX_PER_LANGUAGE_LIST {
        let prefix_string = prefixes
            .to_vec()
            .iter()
            .map(|x| x.to_string())
            .collect::<Vec<String>>();
        if match_prefix_filename(path, prefix_string.as_slice()) {
            return Some(*language);
        }
    }

    None
}

=======
>>>>>>> 43ed438d
// Read the .gitignore file in a directory and return the lines that are not commented
// or empty.
// We ignore pattern that start with # (comments) or contains ! (cause repositories
// not being included and totally skipped).
pub fn read_files_from_gitignore_internal(path: &PathBuf) -> Result<Vec<String>> {
    if path.exists() {
        let lines: Vec<String> = read_to_string(path)?
            .lines()
            .map(String::from)
            .filter(|v| !v.starts_with('#'))
            .filter(|v| !v.contains('!'))
            .filter(|v| !v.is_empty())
            .collect();
        return Ok(lines);
    }
    Ok(vec![])
}

pub fn read_files_from_gitignore(source_directory: &str) -> Result<Vec<String>> {
    let gitignore_path = Path::new(source_directory).join(".gitignore");
    read_files_from_gitignore_internal(&gitignore_path)
}

/// get the files to analyze from the directory. This function walks the directory
/// to analyze recursively and gets all the files.
/// if passed, subdirectories_to_analyze are subdirectories within the directory.
pub fn get_files(
    directory: &str,
    subdirectories_to_analyze: Vec<String>,
    path_config: &PathConfig,
) -> Result<Vec<PathBuf>> {
    let mut files_to_return: Vec<PathBuf> = vec![];

    // This is the directory that contains the .git files, we do not need to keep them.
    let git_directory = format!("{}/.git", &directory);

    let directories_to_walk: Vec<String> = if !subdirectories_to_analyze.is_empty() {
        subdirectories_to_analyze
            .iter()
            .map(|p| {
                let sd_str = p.as_str();
                let p = Path::new(directory).join(sd_str);
                p.as_os_str().to_str().unwrap().to_string()
            })
            .collect()
    } else {
        vec![directory.to_string()]
    };

    for directory_to_walk in directories_to_walk {
        for entry in WalkDir::new(directory_to_walk.as_str())
            .follow_links(false)
            .follow_root_links(true)
        {
            let dir_entry = entry?;
            let entry = dir_entry.path();

            // we only include if this is a file and not a symlink
            // we should NEVER follow symlink for security reason (an attacker could then
            // attempt to add a symlink outside the repo and read content outside of the
            // repo with a custom rule.
            let mut should_include = entry.is_file() && !entry.is_symlink();
            let path_buf = entry.to_path_buf();

            let relative_path_str = path_buf
                .strip_prefix(directory)
                .ok()
                .and_then(|p| p.to_str())
                .ok_or_else(|| anyhow::Error::msg("should get the path"))?;

            // check if the path is allowed by the configuration.
            should_include = should_include && path_config.allows_file(relative_path_str);

            // do not include the git directory.
            if entry.starts_with(git_directory.as_str()) {
                should_include = false;
            }

            if should_include {
                files_to_return.push(entry.to_path_buf());
            }
        }
    }
    Ok(files_to_return)
}

/// try to find if one of the subdirectory used to scan a repository is going outside the
/// repository directory. If yes, this is unsafe, scans outside the repository and should
/// not run.
pub fn are_subdirectories_safe(directory_path: &Path, subdirectories: &[String]) -> bool {
    let directory_canonicalized = directory_path
        .canonicalize()
        .expect("cannot canonicalize repository directory");
    return subdirectories.iter().all(|subdirectory| {
        let new_path = directory_path.join(subdirectory).canonicalize();
        match new_path {
            Err(e) => panic!("error when checking directory {}: {}", subdirectory, e),
            Ok(p) => {
                if !p.starts_with(directory_canonicalized.clone()) {
                    return false;
                }
                true
            }
        }
    });
}

// filter the file according to a list of extensions
fn match_extension(path: &Path, extensions: &[String]) -> bool {
    match path.extension() {
        Some(ext) => match ext.to_str() {
            Some(e) => extensions.contains(&e.to_string().to_lowercase()),
            None => false,
        },
        None => false,
    }
}

// filter a file based on its name
fn match_exact_filename(path: &Path, filename_list: &[String]) -> bool {
    match path.file_name() {
        Some(p) => match p.to_str() {
            Some(s) => filename_list.contains(&s.to_string()),
            None => false,
        },
        None => false,
    }
}

fn match_prefix_filename(path: &Path, prefixes_list: &[String]) -> bool {
    match path.file_name() {
        Some(p) => match p.to_str() {
            Some(s) => prefixes_list.iter().any(|p| s.to_string().starts_with(p)),
            None => false,
        },
        None => false,
    }
}

// filter files to analyze for a language. It will filter the files based on the prefix or suffix.
pub fn filter_files_for_language(files: &[PathBuf], language: &Language) -> Vec<PathBuf> {
    let extensions = get_extensions_for_language(language).unwrap_or_default();
    let exact_matches = get_exact_filename_for_language(language).unwrap_or_default();
    let prefixes = get_prefix_for_language(language).unwrap_or_default();

    if extensions.is_empty() && exact_matches.is_empty() && prefixes.is_empty() {
        return vec![];
    }

    let result = files
        .iter()
        .filter(|p| {
            let extension_match = match_extension(p, &extensions);
            let filename_match = match_exact_filename(p, &exact_matches);
            let prefix_match = match_prefix_filename(p, &prefixes);

            extension_match || filename_match || prefix_match
        })
        .cloned()
        .collect();
    result
}

pub fn filter_files_by_size(files: &[PathBuf], configuration: &CliConfiguration) -> Vec<PathBuf> {
    let max_len_bytes = configuration.max_file_size_kb * 1024;
    return files
        .iter()
        .filter(|f| {
            let metadata = fs::metadata(f);
            let too_big = metadata
                .as_ref()
                .map(|x| x.len() > max_len_bytes)
                .unwrap_or(false);

            if configuration.use_debug && too_big {
                eprintln!(
                    "File {} too big (size {} bytes, max size {} kb ({} bytes))",
                    f.display(),
                    &metadata.map(|x| x.len()).unwrap_or(0),
                    configuration.max_file_size_kb,
                    max_len_bytes
                )
            }

            f.is_file() && !too_big
        })
        .cloned()
        .collect();
}

/// Filter the files to scan for diff-aware scanning.
///  - files is the list of files we should scan (full path on disk)
///  - directory_path is the path of the directory
///  - diff_aware_info is the information we got from our API about the scan to do with the list of files
///    and base sha
///
/// We return the list of files from the first arguments filtered with the list of files we should effectively
/// scan. The returned list length must always less or equal than the initial list (first argument).
pub fn filter_files_by_diff_aware_info(
    files: &[PathBuf],
    directory_path: &Path,
    diff_aware_info: &DiffAwareData,
) -> Vec<PathBuf> {
    let files_to_scan: HashSet<&str> =
        HashSet::from_iter(diff_aware_info.files.iter().map(|f| f.as_str()));

    return files
        .iter()
        .filter(|f| {
            let p = f
                .strip_prefix(directory_path)
                .unwrap()
                .to_str()
                .expect("path contains non-Unicode characters");

            files_to_scan.contains(p)
        })
        .cloned()
        .collect();
}

/// Generate a fingerprint for a violation that will uniquely identify the violation.
/// For each region in the violation, the fingerprint is calculated as:
///  SHA2(<file-location-in-repository> - <characters-in-directory> - <content-of-start-line> - <number of characters in start line>)
pub fn get_fingerprint_for_violation(
    rule_name: String,
    violation: &Violation,
    repository_root: &Path,
    file: &Path,
    use_debug: bool,
) -> Option<String> {
    let path = repository_root.join(file);
    let filename = file.to_str().unwrap_or("");
    if !path.exists() || !path.is_file() {
        return None;
    }
    let Ok(file_contents) = read_to_string(&path) else {
        if use_debug {
            eprintln!(
                "Error when trying to read file {}",
                path.into_os_string().to_str().unwrap_or("")
            );
        }
        return None;
    };

    let violations_lines = violation
        .taint_flow
        .as_ref()
        .map_or(vec![violation.start.line as usize], |regions| {
            regions.iter().map(|r| r.start.line as usize).collect()
        });
    let hash_content = violations_lines
        .iter()
        .flat_map(|line_num| {
            let mut stripped = file_contents.lines().nth(line_num - 1)?.to_string();
            stripped.retain(|c| !c.is_whitespace());
            Some(format!(
                "{}|{}|{}|{}|{}",
                rule_name,
                filename,
                filename.len(),
                stripped,
                stripped.len()
            ))
        })
        .collect::<Vec<_>>();
    if hash_content.is_empty() {
        return None;
    }
    Some(format!(
        "{:x}",
        Sha256::digest(hash_content.join(",").as_bytes())
    ))
}

#[cfg(test)]
mod tests {
    use std::collections::{HashMap, HashSet};
    use std::env;
    use std::path::Path;

    use tempfile::{tempdir, TempDir};

    use common::model::position;
    use common::model::position::Position;
    use kernel::model::common::OutputFormat::Sarif;
    use kernel::model::rule::{RuleCategory, RuleSeverity};
    use kernel::rule_config::RuleConfigProvider;

    use super::*;

    #[test]
    fn get_gitignore_exists() {
        let mut d = PathBuf::from(env!("CARGO_MANIFEST_DIR"));
        d.push("resources/test/gitignore/test1");
        let file_list = read_files_from_gitignore_internal(&d);
        assert!(file_list.is_ok());
        let fl = file_list.unwrap();
        assert_eq!(85, fl.len());
        // check it contains the values of the file
        assert!(fl.contains(&"ddtrace/appsec/_ddwaf.cpp".to_string()));
        // make sure it does not contains lines with !
        assert!(!fl.contains(&"!.env".to_string()));
        assert_eq!(
            0,
            fl.iter()
                .filter(|v| v.starts_with("#"))
                .collect::<Vec<&String>>()
                .len()
        )
    }

    #[test]
    fn get_fingerprint_for_violation_success_single_region() {
        let d = PathBuf::from(env!("CARGO_MANIFEST_DIR"));
        let violation = Violation {
            start: Position { line: 10, col: 1 },
            end: Position { line: 12, col: 1 },
            message: "something bad happened".to_string(),
            severity: RuleSeverity::Notice,
            category: RuleCategory::Performance,
            fixes: vec![],
            taint_flow: None,
        };
        let directory_string = d.into_os_string().into_string().unwrap();
        let fingerprint = get_fingerprint_for_violation(
            "my_rule".to_string(),
            &violation,
            Path::new(directory_string.as_str()),
            Path::new("resources/test/gitignore/test1"),
            false,
        );
        assert!(!fingerprint.is_none());
        assert_eq!(
            fingerprint.unwrap(),
            "882d2eca8a353641ecfc71d4befb5dcb115a05b543dce6b7fa8a55cce62982db".to_string()
        );

        let fingerprint_unknown_file = get_fingerprint_for_violation(
            "my_rule".to_string(),
            &violation,
            Path::new(directory_string.as_str()),
            Path::new("path/does/not/exists"),
            false,
        );
        assert!(fingerprint_unknown_file.is_none());
    }

    #[test]
    fn get_fingerprint_for_violation_success_taint_flow() {
        let region0 = position::Region {
            start: Position { line: 22, col: 1 },
            end: Position { line: 22, col: 30 },
        };
        let region1 = position::Region {
            start: Position { line: 5, col: 1 },
            end: Position { line: 5, col: 30 },
        };
        let root_dir = PathBuf::from(env!("CARGO_MANIFEST_DIR"));
        let violation = Violation {
            start: region0.start,
            end: region0.end,
            message: "flow violation".to_string(),
            severity: RuleSeverity::Error,
            category: RuleCategory::Security,
            fixes: vec![],
            taint_flow: Some(vec![region0, region1]),
        };
        let fingerprint = get_fingerprint_for_violation(
            "taint_flow_rule".to_string(),
            &violation,
            &root_dir,
            Path::new("resources/test/gitignore/test1"),
            false,
        )
        .unwrap();
        assert_eq!(
            fingerprint,
            "c4d5a9e602e6097a97490023a753ca9cb1e7fe6c999e6217f5e5e9b8b87253d7"
        );
    }

    /// same violation, same location, just a different rule id: the fingerprint should
    /// be different.
    #[test]
    fn get_fingerprint_different_by_rule() {
        let d = PathBuf::from(env!("CARGO_MANIFEST_DIR"));
        let path = "resources/test/gitignore/test1";

        let violation = Violation {
            start: Position { line: 10, col: 1 },
            end: Position { line: 12, col: 1 },
            message: "something bad happened".to_string(),
            severity: RuleSeverity::Notice,
            category: RuleCategory::Performance,
            fixes: vec![],
            taint_flow: None,
        };
        let directory_string = d.into_os_string().into_string().unwrap();

        let fingerprint1 = get_fingerprint_for_violation(
            "rule1".to_string(),
            &violation,
            Path::new(directory_string.as_str()),
            Path::new(path),
            false,
        )
        .unwrap();
        let fingerprint2 = get_fingerprint_for_violation(
            "rule1".to_string(),
            &violation,
            Path::new(directory_string.as_str()),
            Path::new(path),
            false,
        )
        .unwrap();
        let fingerprint3 = get_fingerprint_for_violation(
            "rule2".to_string(),
            &violation,
            Path::new(directory_string.as_str()),
            Path::new(path),
            false,
        )
        .unwrap();
        assert_eq!(&fingerprint1, &fingerprint2);
        assert_ne!(&fingerprint1, &fingerprint3);
        assert_ne!(&fingerprint2, &fingerprint3);
    }

    #[test]
    fn test_are_subdirectories_safe() {
        // Create temporary directories and have a directory called plop inside.
        let directory_dir = env::temp_dir();
        let plop_dir = directory_dir.join("plop");
        if !Path::exists(plop_dir.as_path()) {
            fs::create_dir(&plop_dir).expect("can create dir");
        }

        let directory = directory_dir.as_path();
        assert!(!are_subdirectories_safe(directory, &["../".to_string()]));
        assert!(are_subdirectories_safe(directory, &vec![]));
        assert!(are_subdirectories_safe(directory, &["plop".to_string()]));

        fs::remove_dir(plop_dir).expect("cannot remove dir")
    }

    /// Filter files bigger than one kilobyte and make sure files
    /// less than one kilobyte are not being filtered.
    #[test]
    fn test_filter_files_by_size() {
        let mut files1 = vec![];
        let mut d = PathBuf::from(env!("CARGO_MANIFEST_DIR"));
        d.push("resources/test/test_files_by_size/versions.json");
        files1.push(d);
        let cli_configuration = CliConfiguration {
            use_debug: true,
            configuration_method: None,
            ignore_gitignore: true,
            source_directory: "bla".to_string(),
            source_subdirectories: vec![],
            path_config: PathConfig::default(),
            rules_file: None,
            output_format: Sarif, // SARIF or JSON
            output_file: "foo".to_string(),
            num_cpus: 2, // of cpus to use for parallelism
            rules: vec![],
            rule_config_provider: RuleConfigProvider::default(),
            max_file_size_kb: 1,
            use_staging: false,
            show_performance_statistics: false,
            ignore_generated_files: false,
            secrets_enabled: false,
            static_analysis_enabled: true,
            secrets_rules: vec![],
        };
        assert_eq!(0, filter_files_by_size(&files1, &cli_configuration).len());

        let mut files2 = vec![];
        let mut d = PathBuf::from(env!("CARGO_MANIFEST_DIR"));
        d.push("resources/test/test_files_by_size/versions-empty.json");
        files2.push(d);
        assert_eq!(1, filter_files_by_size(&files2, &cli_configuration).len());
    }

    /// Filter files based on diff-aware returned files
    #[test]
    fn test_filter_files_by_diff_aware_info() {
        let mut files = vec![];
        files.push(PathBuf::from("/path/to/repo/path/to/file1.py"));
        files.push(PathBuf::from("/path/to/repo/path/to/file2.py"));

        let repository_path = Path::new("/path/to/repo/");

        let diff_aware_info = DiffAwareData {
            files: vec!["path/to/file2.py".to_string()],
            base_sha: "9f3f1e85b0b180a753612db3c0abe2c775b1588b".to_string(),
        };

        let res = filter_files_by_diff_aware_info(&files, repository_path, &diff_aware_info);
        assert_eq!(1, res.len());
        assert_eq!(
            "/path/to/repo/path/to/file2.py".to_string(),
            res.get(0).unwrap().to_str().unwrap().to_string()
        );
    }

    #[test]
    fn get_gitignore_do_not_exists() {
        let mut d = PathBuf::from(env!("CARGO_MANIFEST_DIR"));
        d.push("resources/test/gitignore/test-do-not-exists");
        let file_list = read_files_from_gitignore_internal(&d);
        assert!(file_list.is_ok());
        let fl = file_list.unwrap();
        assert!(fl.is_empty());
    }

    struct TestDir {
        dir: TempDir,
    }

    impl TestDir {
        fn new() -> Self {
            TestDir {
                dir: tempdir().unwrap(),
            }
        }

        fn base_path(&self) -> String {
            self.dir.path().display().to_string()
        }

        fn add_file(&self, path: &str) {
            let full_path = self.dir.path().join(path);
            if let Some(dir) = full_path.parent() {
                fs::create_dir_all(dir).unwrap();
            }
            fs::File::create(full_path).unwrap();
        }
    }

    macro_rules! assert_contains_files {
        ($basepath:expr, $files:expr, $wanted:expr) => {
            let base_path = Path::new($basepath);
            let actual_set: HashSet<&PathBuf> = HashSet::from_iter($files.iter());
            for name in $wanted {
                assert!(
                    actual_set.contains(&base_path.join(name)),
                    "file {} not found in list when it was expected",
                    name
                );
            }
        };
    }

    macro_rules! assert_not_contains_files {
        ($basepath:expr, $files:expr, $wanted:expr) => {
            let base_path = Path::new($basepath);
            let actual_set: HashSet<&PathBuf> = HashSet::from_iter($files.iter());
            for name in $wanted {
                assert!(
                    !actual_set.contains(&base_path.join(name)),
                    "file {} found in list when it was not expected",
                    name
                );
            }
        };
    }

    // make sure we can get the list of rules from a directory and that the
    // ignore-paths correctly works when we pass a glob.
    #[test]
    fn get_list_of_files_with_path_config() {
        let test_dir = TestDir::new();
        test_dir.add_file("src/a/main.rs");
        test_dir.add_file("src/a/other.rs");
        test_dir.add_file("src/b/main.rs");
        test_dir.add_file("test/a/main.rs");
        test_dir.add_file("test/a/other.rs");
        test_dir.add_file("test/b/main.rs");
        let base_path = test_dir.base_path();

        // first, we get the list of files without any path to ignore
        let empty_config = PathConfig::default();
        let files = get_files(&base_path, vec![], &empty_config).unwrap();
        assert_contains_files!(
            &base_path,
            files,
            [
                "src/a/main.rs",
                "src/b/main.rs",
                "test/a/main.rs",
                "test/a/other.rs",
                "test/b/main.rs",
            ]
        );

        // now, we add one glob pattern to ignore
        let path_config = PathConfig {
            ignore: vec!["src/**/main.rs".to_string().into()],
            only: None,
        };
        let files = get_files(&base_path, vec![], &path_config).unwrap();
        assert_contains_files!(
            &base_path,
            files,
            [
                "src/a/other.rs",
                "test/a/main.rs",
                "test/a/other.rs",
                "test/b/main.rs"
            ]
        );
        assert_not_contains_files!(&base_path, files, ["src/a/main.rs", "src/b/main.rs"]);

        // now, we add one path prefix to ignore
        let path_config = PathConfig {
            ignore: vec!["src/a".to_string().into()],
            only: None,
        };
        let files = get_files(&base_path, vec![], &path_config).unwrap();
        assert_contains_files!(&base_path, files, ["src/b/main.rs", "test/a/main.rs",]);
        assert_not_contains_files!(&base_path, files, ["src/a/main.rs", "src/a/other.rs"]);

        // now we add one glob pattern to require
        let path_config = PathConfig {
            ignore: vec![],
            only: Some(vec!["**/other.rs".to_string().into()]),
        };
        let files = get_files(&base_path, vec![], &path_config).unwrap();
        assert_contains_files!(&base_path, files, ["src/a/other.rs", "test/a/other.rs"]);
        assert_not_contains_files!(&base_path, files, ["src/a/main.rs", "test/a/main.rs"]);

        // now we add one glob path prefix to require
        let path_config = PathConfig {
            ignore: vec![],
            only: Some(vec!["src/a".to_string().into()]),
        };
        let files = get_files(&base_path, vec![], &path_config).unwrap();
        assert_contains_files!(&base_path, files, ["src/a/main.rs", "src/a/other.rs"]);
        assert_not_contains_files!(&base_path, files, ["src/b/main.rs", "test/a/main.rs"]);
    }

    #[test]
    fn get_files_with_subdirectory() {
        let current_path = std::env::current_dir().unwrap();
        let subdirectory = Path::new("src").join("sarif");

        // first, we get the list of files without any path to ignore
        let files = get_files(
            current_path.display().to_string().as_str(),
            vec![subdirectory.into_os_string().into_string().unwrap()],
            &PathConfig::default(),
        );

        assert_eq!(2, files.unwrap().len());
    }

    // check that we have the correct number of extensions for each language we support.
    #[test]
    fn get_extensions_for_language_all_languages() {
        let mut extensions_per_languages: HashMap<Language, usize> = HashMap::new();
        extensions_per_languages.insert(Language::JavaScript, 4);
        extensions_per_languages.insert(Language::Kotlin, 2);
        extensions_per_languages.insert(Language::Python, 2);
        extensions_per_languages.insert(Language::Rust, 1);
        extensions_per_languages.insert(Language::TypeScript, 4);
        extensions_per_languages.insert(Language::Dockerfile, 2);
        extensions_per_languages.insert(Language::Yaml, 2);
        extensions_per_languages.insert(Language::Starlark, 1);
        extensions_per_languages.insert(Language::Bash, 2);
        extensions_per_languages.insert(Language::PHP, 1);
        extensions_per_languages.insert(Language::Markdown, 1);
        extensions_per_languages.insert(Language::Apex, 1);
        extensions_per_languages.insert(Language::R, 1);
        extensions_per_languages.insert(Language::SQL, 1);

        for (l, e) in extensions_per_languages {
            assert_eq!(
                get_extensions_for_language(&l)
                    .expect("have extensions")
                    .len(),
                e
            );
        }
    }

    #[test]
    fn test_filter_files_for_language_suffix() {
        let current_path = std::env::current_dir().unwrap();

        let files = get_files(
            current_path.display().to_string().as_str(),
            vec![],
            &PathConfig::default(),
        );
        assert!(files.is_ok());
        let files = &files.unwrap();
        assert_eq!(
            0,
            filter_files_for_language(files, &Language::TypeScript).len()
        );
        assert_ne!(0, filter_files_for_language(files, &Language::Rust).len());
        assert_eq!(
            1,
            filter_files_for_language(
                &[PathBuf::from("path").join(PathBuf::from("foobar.Dockerfile"))],
                &Language::Dockerfile
            )
            .len()
        );
    }

    #[test]
    fn test_javascript_mjs_cjs_support() {
        assert_eq!(
            2,
            filter_files_for_language(
                &[
                    PathBuf::from("path").join(PathBuf::from("foo/bar/baz.mjs")),
                    PathBuf::from("path").join(PathBuf::from("foo/bar/baz.cjs")),
                    PathBuf::from("path").join(PathBuf::from("foo/bar/baz.kjs"))
                ],
                &Language::JavaScript
            )
            .len()
        );
    }

    #[test]
    fn test_javascript_mts_cts_support() {
        assert_eq!(
            2,
            filter_files_for_language(
                &[
                    PathBuf::from("path").join(PathBuf::from("foo/bar/baz.cts")),
                    PathBuf::from("path").join(PathBuf::from("foo/bar/baz.mts")),
                    PathBuf::from("path").join(PathBuf::from("foo/bar/baz.kts"))
                ],
                &Language::TypeScript
            )
            .len()
        );
    }

    #[test]
    fn test_filter_files_for_language_with_prefix() {
        assert_eq!(
            1,
            filter_files_for_language(
                &[PathBuf::from("path").join(PathBuf::from("Dockerfile.foobar"))],
                &Language::Dockerfile
            )
            .len()
        );
        assert_eq!(
            0,
            filter_files_for_language(
                &[PathBuf::from("path").join(PathBuf::from("Dock3rfile.foobar"))],
                &Language::Dockerfile
            )
            .len()
        );
    }

    #[test]
    fn test_filter_files_for_language_with_exact_match() {
        assert_eq!(
            1,
            filter_files_for_language(
                &[PathBuf::from("path").join(PathBuf::from("Dockerfile"))],
                &Language::Dockerfile
            )
            .len()
        );
        assert_eq!(
            0,
            filter_files_for_language(
                &[PathBuf::from("path").join(PathBuf::from("Dock3rfile"))],
                &Language::Dockerfile
            )
            .len()
        );
    }
}<|MERGE_RESOLUTION|>--- conflicted
+++ resolved
@@ -78,7 +78,6 @@
     None
 }
 
-<<<<<<< HEAD
 /// Find the language for a given file.
 pub fn get_language_for_file(path: &Path) -> Option<Language> {
     // match for extensions (myfile.c, myfile.php, etc).
@@ -120,8 +119,6 @@
     None
 }
 
-=======
->>>>>>> 43ed438d
 // Read the .gitignore file in a directory and return the lines that are not commented
 // or empty.
 // We ignore pattern that start with # (comments) or contains ! (cause repositories
@@ -906,4 +903,28 @@
             .len()
         );
     }
+  
+    #[test]
+    fn test_get_language_for_file() {
+        // extension
+        assert_eq!(
+            get_language_for_file(&PathBuf::from("path/to/foo.java")),
+            Some(Language::Java)
+        );
+
+        // exact filename
+        assert_eq!(
+            get_language_for_file(&PathBuf::from("BUILD.bazel")),
+            Some(Language::Starlark)
+        );
+
+        // prefix
+        assert_eq!(
+            get_language_for_file(&PathBuf::from("Dockerfile.foobar")),
+            Some(Language::Dockerfile)
+        );
+
+        // none
+        assert_eq!(get_language_for_file(&PathBuf::from("wefwefwef")), None);
+    }
 }