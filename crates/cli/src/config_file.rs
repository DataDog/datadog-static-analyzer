use anyhow::{anyhow, Context, Result};
use std::fs::File;
use std::io::Read;
use std::path::Path;

use crate::constants;
use crate::model;

fn parse_config_file(config_contents: &str) -> Result<model::config_file::ConfigFile> {
    Ok(serde_yaml::from_str(config_contents)?)
}

// We first try to read static-analysis.datadog.yml
// If it fails, we try to read static-analysis.datadog.yaml
// If the file does not exist, we return a Ok(None).
// If there is an error reading the file, we return a failure
pub fn read_config_file(path: &str) -> Result<Option<model::config_file::ConfigFile>> {
    let yml_file_path = Path::new(path).join(format!(
        "{}.yml",
        constants::DATADOG_CONFIG_FILE_WITHOUT_PREFIX
    ));
    let yaml_file_path = Path::new(path).join(format!(
        "{}.yaml",
        constants::DATADOG_CONFIG_FILE_WITHOUT_PREFIX
    ));

    // first, static-analysis.datadog.yml
    let mut file = match File::open(yml_file_path) {
        Ok(f) => f,
        Err(e1) if e1.kind() == std::io::ErrorKind::NotFound => {
            // second, static-analysis.datadog.yaml
            match File::open(yaml_file_path) {
                Ok(f) => f,
                Err(e2) if e2.kind() == std::io::ErrorKind::NotFound => return Ok(None),
                otherwise => otherwise?,
            }
        }
        otherwise => otherwise?,
    };
    let mut contents = String::new();

    let size_read = file
        .read_to_string(&mut contents)
        .context("error when reading the configration file")?;
    if size_read == 0 {
        return Err(anyhow!("the config file is empty"));
    }

    Ok(Some(parse_config_file(&contents)?))
}

#[cfg(test)]
mod tests {
    use super::*;
    use crate::model::config_file::{ConfigFile, PathConfig, RuleConfig, RulesetConfig};
    use std::collections::HashMap;

    // `rulesets` parsed as a list of ruleset names
    #[test]
    fn test_parse_rulesets_as_list_of_strings() {
        let data = r#"
rulesets:
<<<<<<< HEAD
  python-security:
=======
  - python-security
  - go-best-practices
>>>>>>> 9c15798f
    "#;
        let expected = ConfigFile {
            rulesets: HashMap::from([
                ("python-security".to_string(), RulesetConfig::default()),
                ("go-best-practices".to_string(), RulesetConfig::default()),
            ]),
            ..ConfigFile::default()
        };

        let res = parse_config_file(data);
        assert_eq!(expected, res.unwrap());
    }

    // `rulesets` parsed as a map from rule name to config.
    #[test]
    fn test_parse_rulesets_as_map() {
        let data = r#"
rulesets:
  python-security:
  go-best-practices:
    only:
      - "one/two"
      - "foo/**/*.go"
    ignore:
      - "tres/cuatro"
      - "bar/**/*.go"
  java-security:
    rules:
      random-iv:
    "#;
        let expected = ConfigFile {
            rulesets: HashMap::from([
                ("python-security".to_string(), RulesetConfig::default()),
                (
                    "go-best-practices".to_string(),
                    RulesetConfig {
                        paths: PathConfig {
                            only: Some(vec!["one/two".to_string(), "foo/**/*.go".to_string()]),
                            ignore: Some(vec![
                                "tres/cuatro".to_string(),
                                "bar/**/*.go".to_string(),
                            ]),
                        },
                        rules: None,
                    },
                ),
                (
                    "java-security".to_string(),
                    RulesetConfig {
                        paths: PathConfig::default(),
                        rules: Some(HashMap::from([(
                            "random-iv".to_string(),
                            RuleConfig::default(),
                        )])),
                    },
                ),
            ]),
            ..ConfigFile::default()
        };

        let res = parse_config_file(data);
        assert_eq!(expected, res.unwrap());
    }

    // Catch the incorrect configuration where the rulesets are a list of maps.
    #[test]
    fn test_cannot_parse_rulesets_as_list_of_maps() {
        let data = r#"
rulesets:
  - c-best-practices:
  - go-best-practices:
    "#;

        let res = parse_config_file(data);
        assert!(res.is_err());
    }

    // Cannot have repeated ruleset configurations.
    #[test]
    fn test_cannot_parse_rulesets_with_repeated_names() {
        let data = r#"
rulesets:
  - go-best-practices
  - go-security
  - go-best-practices
    "#;

        let res = parse_config_file(data);
        assert!(res.is_err());
        let data = r#"
rulesets:
  go-best-practices:
  go-security:
  go-best-practices:
    "#;

        let res = parse_config_file(data);
        assert!(res.is_err());
    }

    // Rule definitions can be parsed.
    #[test]
    fn test_parse_rules() {
        let data = r#"
rulesets:
  python-security:
    rules:
      no-eval:
        only:
          - "py/**"
        ignore:
          - "py/insecure/**"
    "#;
        let expected = ConfigFile {
            rulesets: HashMap::from([(
                "python-security".to_string(),
                RulesetConfig {
                    paths: PathConfig::default(),
                    rules: Some(HashMap::from([(
                        "no-eval".to_string(),
                        RuleConfig {
                            paths: PathConfig {
                                only: Some(vec!["py/**".to_string()]),
                                ignore: Some(vec!["py/insecure/**".to_string()]),
                            },
                        },
                    )])),
                },
            )]),
            ..ConfigFile::default()
        };

        let res = parse_config_file(data);
        assert_eq!(expected, res.unwrap());
    }

    // Rules cannot be specified as lists of strings or maps.
    #[test]
    fn test_cannot_parse_rules_as_list() {
        let data = r#"
rulesets:
  python-security:
    rules:
      - no-eval
    "#;

        let res = parse_config_file(data);
        assert!(res.is_err());

        let data = r#"
rulesets:
  python-security:
    rules:
      - no-eval:
          only:
            - "py/**"
          ignore:
            - "py/insecure/**"
    "#;

        let res = parse_config_file(data);
<<<<<<< HEAD
        assert!(res.is_ok());
        assert!(res.as_ref().unwrap().paths.only.is_none());
        assert!(res.as_ref().unwrap().paths.ignore.is_none());
=======
        assert!(res.is_err());
>>>>>>> 9c15798f
    }

    // Rules cannot be repeated.
    #[test]
<<<<<<< HEAD
    fn parse_config_file_with_rulesets_and_paths() {
        let data = r#"
rulesets:
  python-security:
only:
  - path_a
  - "bins/**/foo/*"
ignore:
=======
    fn test_cannot_parse_repeated_rules() {
        let data = r#"
rulesets:
  python-security:
    rules:
      no-eval:
        only:
          - "foo"
      no-eval:
        ignore:
          - "bar"
    "#;

        let res = parse_config_file(data);
        assert!(res.is_err());
    }

    // test with everything
    #[test]
    fn test_parse_all_other_options() {
        let data = r#"
rulesets:
  - python-security
only:
  - "py/**/foo/*.py"
ignore:
  - "py/testing/*.py"
ignore-paths:
>>>>>>> 9c15798f
  - "**/test/**"
  - path1
ignore-gitignore: false
max-file-size-kb: 512
    "#;

        let expected = ConfigFile {
            rulesets: HashMap::from([("python-security".to_string(), RulesetConfig::default())]),
            paths: PathConfig {
                only: Some(vec!["py/**/foo/*.py".to_string()]),
                ignore: Some(vec!["py/testing/*.py".to_string()]),
            },
            ignore_paths: Some(vec!["**/test/**".to_string(), "path1".to_string()]),
            ignore_gitignore: Some(false),
            max_file_size_kb: Some(512),
        };

        let res = parse_config_file(data);
<<<<<<< HEAD
        assert!(res.is_ok());
        assert!(res.as_ref().unwrap().paths.only.is_some());
        let only_paths = res.as_ref().unwrap().paths.only.as_ref().unwrap();
        assert_eq!(2, only_paths.len());
        assert_eq!("path_a", only_paths.get(0).unwrap().as_str());
        assert_eq!("bins/**/foo/*", only_paths.get(1).unwrap().as_str());
        assert!(res.as_ref().unwrap().paths.ignore.is_some());
        let ignore_paths = &res.unwrap().paths.ignore.unwrap();
        assert_eq!(2, ignore_paths.len());
        assert_eq!("**/test/**", ignore_paths.get(0).unwrap().as_str());
        assert_eq!("path1", ignore_paths.get(1).unwrap().as_str());
=======
        assert_eq!(expected, res.unwrap());
>>>>>>> 9c15798f
    }

    // No ruleset available in the data means that we have no configuration file
    // whatsoever and we should return Err
    #[test]
    fn test_parse_no_rulesets() {
        let data = r#"
    "#;
        let res = parse_config_file(data);
        assert!(res.is_err());
    }
}<|MERGE_RESOLUTION|>--- conflicted
+++ resolved
@@ -60,12 +60,8 @@
     fn test_parse_rulesets_as_list_of_strings() {
         let data = r#"
 rulesets:
-<<<<<<< HEAD
-  python-security:
-=======
   - python-security
   - go-best-practices
->>>>>>> 9c15798f
     "#;
         let expected = ConfigFile {
             rulesets: HashMap::from([
@@ -227,27 +223,11 @@
     "#;
 
         let res = parse_config_file(data);
-<<<<<<< HEAD
-        assert!(res.is_ok());
-        assert!(res.as_ref().unwrap().paths.only.is_none());
-        assert!(res.as_ref().unwrap().paths.ignore.is_none());
-=======
-        assert!(res.is_err());
->>>>>>> 9c15798f
+        assert!(res.is_err());
     }
 
     // Rules cannot be repeated.
     #[test]
-<<<<<<< HEAD
-    fn parse_config_file_with_rulesets_and_paths() {
-        let data = r#"
-rulesets:
-  python-security:
-only:
-  - path_a
-  - "bins/**/foo/*"
-ignore:
-=======
     fn test_cannot_parse_repeated_rules() {
         let data = r#"
 rulesets:
@@ -276,7 +256,6 @@
 ignore:
   - "py/testing/*.py"
 ignore-paths:
->>>>>>> 9c15798f
   - "**/test/**"
   - path1
 ignore-gitignore: false
@@ -295,21 +274,7 @@
         };
 
         let res = parse_config_file(data);
-<<<<<<< HEAD
-        assert!(res.is_ok());
-        assert!(res.as_ref().unwrap().paths.only.is_some());
-        let only_paths = res.as_ref().unwrap().paths.only.as_ref().unwrap();
-        assert_eq!(2, only_paths.len());
-        assert_eq!("path_a", only_paths.get(0).unwrap().as_str());
-        assert_eq!("bins/**/foo/*", only_paths.get(1).unwrap().as_str());
-        assert!(res.as_ref().unwrap().paths.ignore.is_some());
-        let ignore_paths = &res.unwrap().paths.ignore.unwrap();
-        assert_eq!(2, ignore_paths.len());
-        assert_eq!("**/test/**", ignore_paths.get(0).unwrap().as_str());
-        assert_eq!("path1", ignore_paths.get(1).unwrap().as_str());
-=======
-        assert_eq!(expected, res.unwrap());
->>>>>>> 9c15798f
+        assert_eq!(expected, res.unwrap());
     }
 
     // No ruleset available in the data means that we have no configuration file
