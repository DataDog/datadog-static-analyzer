#!/bin/bash

cargo fetch
cargo build --locked --profile release-dev --bin datadog-static-analyzer

## A Python repository
echo "Checking secrets-tests repository"
REPO_DIR=$(mktemp -d)
export REPO_DIR
git clone --depth=1 https://github.com/muh-nee/secrets-tests.git "${REPO_DIR}"

# Test without the static-analysis.datadog.yml file
rm -f "${REPO_DIR}/static-analysis.datadog.yml"
./target/release-dev/datadog-static-analyzer --directory "${REPO_DIR}" -o "${REPO_DIR}/results1.json" -f sarif -x --enable-secrets true

if [ $? -ne 0 ]; then
  echo "fail to analyze secrets-tests repository"
  exit 1
fi

RES=`jq '.runs[0].results | length ' "${REPO_DIR}/results1.json"`

echo "Found $RES errors on first run"

<<<<<<< HEAD
EXPECTING=5

if [ "$RES" -ne "$EXPECTING" ]; then
  echo "incorrect number of errors found, found $RES, expected $EXPECTING"
=======
if [ "$RES" -ne "3" ]; then
  echo "incorrect number of errors found"
>>>>>>> 43ed438d
  exit 1
fi

status1=`jq '.runs[0].results[0].properties.tags[1]' "${REPO_DIR}/results1.json"`

if [ "$status1" != "\"DATADOG_SECRET_VALIDATION_STATUS:INVALID\"" ]; then
  echo "status1: did not find DATADOG_SECRET_VALIDATION_STATUS:INVALID in properties, found $status1"
  exit 1
fi

status2=`jq '.runs[0].results[1].properties.tags[1]' "${REPO_DIR}/results1.json"`

if [ "$status2" != "\"DATADOG_SECRET_VALIDATION_STATUS:NOT_VALIDATED\"" ]; then
  echo "status2: did not find DATADOG_SECRET_VALIDATION_STATUS:NOT_VALIDATED in properties, found $status2"
  exit 1
fi

status3=`jq '.runs[0].results[2].properties.tags[1]' "${REPO_DIR}/results1.json"`

if [ "$status3" != "\"DATADOG_SECRET_VALIDATION_STATUS:NOT_VALIDATED\"" ]; then
  echo "status3: did not find DATADOG_SECRET_VALIDATION_STATUS:NOT_VALIDATED in properties, found $status3"
  exit 1
fi

echo "All tests passed"

exit 0<|MERGE_RESOLUTION|>--- conflicted
+++ resolved
@@ -22,15 +22,10 @@
 
 echo "Found $RES errors on first run"
 
-<<<<<<< HEAD
 EXPECTING=5
 
 if [ "$RES" -ne "$EXPECTING" ]; then
   echo "incorrect number of errors found, found $RES, expected $EXPECTING"
-=======
-if [ "$RES" -ne "3" ]; then
-  echo "incorrect number of errors found"
->>>>>>> 43ed438d
   exit 1
 fi
 
